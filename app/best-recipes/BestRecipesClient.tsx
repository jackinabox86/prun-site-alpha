"use client";

import { useState, useEffect, useMemo } from "react";
import { scenarioDisplayName } from "@/core/scenario";
import { tickerFilterGroups } from "@/lib/tickerFilters";
import type { Exchange } from "@/types";
import { formatProfitPerArea } from "@/lib/formatting";

interface BestRecipeResult {
  ticker: string;
  recipeId: string | null;
  scenario: string;
  profitPA: number;
  buyAllProfitPA: number | null;
  building?: string | null;
}

interface ApiResponse {
  success: boolean;
  data?: BestRecipeResult[];
  count?: number;
  exchange?: Exchange;
  error?: string;
}

// Display names for exchange selection
const EXCHANGE_DISPLAYS = [
  { display: "ANT", value: "ANT" as Exchange },
  { display: "CIS", value: "CIS" as Exchange },
  { display: "ICA", value: "ICA" as Exchange },
  { display: "NCC", value: "NCC" as Exchange },
];

const EXCHANGES: Exchange[] = ["ANT", "CIS", "ICA", "NCC"];

// Sell price options
const SELL_AT_OPTIONS = [
  { display: "Bid", value: "bid" },
  { display: "Ask", value: "ask" },
  { display: "PP7", value: "pp7" },
];

export default function BestRecipesClient() {
  const [loading, setLoading] = useState(false);
  const [data, setData] = useState<BestRecipeResult[]>([]);
  const [error, setError] = useState<string | null>(null);
  const [sortColumn, setSortColumn] = useState<keyof BestRecipeResult>("ticker");
  const [sortDirection, setSortDirection] = useState<"asc" | "desc">("asc");
  const [filterText, setFilterText] = useState("");
  const [selectedFilterGroupId, setSelectedFilterGroupId] = useState<string>("all");
  const [selectedBuilding, setSelectedBuilding] = useState<string>("all");
  const [exchange, setExchange] = useState<string>("ANT");
  const [sellAt, setSellAt] = useState<string>("bid");

  // Read exchange and sellAt from URL params on mount
  useEffect(() => {
    const params = new URLSearchParams(window.location.search);
    const exchangeParam = params.get("exchange")?.toUpperCase();
    if (exchangeParam) {
      // Check if it's a valid display value
      const validDisplay = EXCHANGE_DISPLAYS.find(ex => ex.display === exchangeParam);
      if (validDisplay) {
        setExchange(validDisplay.display);
      }
    }
    const sellAtParam = params.get("sellAt")?.toLowerCase();
    if (sellAtParam) {
      const validSellAt = SELL_AT_OPTIONS.find(opt => opt.value === sellAtParam);
      if (validSellAt) {
        setSellAt(validSellAt.value);
      }
    }
  }, []);

  const loadData = async () => {
    setLoading(true);
    setError(null);
    try {
      // Update URL with current exchange and sellAt
      const url = new URL(window.location.href);
      url.searchParams.set("exchange", exchange);
      url.searchParams.set("sellAt", sellAt);
      window.history.replaceState({}, "", url);

      // Add a longer timeout for this computation-heavy request
      const controller = new AbortController();
      const timeoutId = setTimeout(() => controller.abort(), 300000); // 5 min timeout

      const qs = new URLSearchParams({ exchange, sellAt });
      const res = await fetch(`/api/best-recipes?${qs.toString()}`, {
        cache: "no-store",
        signal: controller.signal
      });

      clearTimeout(timeoutId);

      if (!res.ok) {
        const text = await res.text();
        let json: ApiResponse;
        try {
          json = JSON.parse(text);
        } catch {
          throw new Error(`Server error (${res.status}): ${text.substring(0, 200)}`);
        }
        throw new Error(json.error || `${res.status} ${res.statusText}`);
      }

      const json: ApiResponse = await res.json();
      if (!json.success) {
        throw new Error(json.error || "Unknown error");
      }
      setData(json.data || []);
    } catch (e: any) {
      if (e.name === "AbortError") {
        setError("Request timed out after 5 minutes. The calculation may be too complex.");
      } else {
        setError(String(e?.message ?? e));
      }
      setData([]);
    } finally {
      setLoading(false);
    }
  };

  const handleSort = (column: keyof BestRecipeResult) => {
    if (sortColumn === column) {
      setSortDirection(sortDirection === "asc" ? "desc" : "asc");
    } else {
      setSortColumn(column);
      setSortDirection("asc");
    }
  };

  // Extract unique buildings for dropdown
  const uniqueBuildings = useMemo(() => {
    const buildings = new Set<string>();
    data.forEach((row) => {
      if (row.building) buildings.add(row.building);
    });
    return ["all", ...Array.from(buildings).sort()];
  }, [data]);

  // Filter and sort data
  // First, apply ticker group filter
  const selectedGroup = tickerFilterGroups.find(g => g.id === selectedFilterGroupId);
  const groupFilteredData = selectedGroup?.tickers
    ? data.filter((row) => selectedGroup.tickers!.includes(row.ticker))
    : data; // If tickers is null (All), show all data

  // Second, apply building filter
  const buildingFilteredData = selectedBuilding === "all"
    ? groupFilteredData
    : groupFilteredData.filter((row) => row.building === selectedBuilding);

  // Then, apply text search within the filtered results (ticker name only)
  // Support exact match when wrapped in quotes: "C" matches only C, not CRU
  const trimmedFilter = filterText.trim();
  const isExactMatch = trimmedFilter.startsWith('"') && trimmedFilter.endsWith('"') && trimmedFilter.length > 1;
  const searchTerm = isExactMatch
    ? trimmedFilter.slice(1, -1) // Remove quotes
    : trimmedFilter;

  const filteredData = buildingFilteredData.filter((row) =>
    isExactMatch
      ? row.ticker.toLowerCase() === searchTerm.toLowerCase()
      : row.ticker.toLowerCase().includes(searchTerm.toLowerCase())
  );

  const sortedData = [...filteredData].sort((a, b) => {
    const aVal = a[sortColumn];
    const bVal = b[sortColumn];

    if (typeof aVal === "number" && typeof bVal === "number") {
      return sortDirection === "asc" ? aVal - bVal : bVal - aVal;
    }

    const aStr = String(aVal ?? "");
    const bStr = String(bVal ?? "");
    return sortDirection === "asc"
      ? aStr.localeCompare(bStr)
      : bStr.localeCompare(aStr);
  });

  return (
    <>
      {/* Header Section */}
      <div className="terminal-box" style={{ marginBottom: "2rem" }}>
        <h1 className="terminal-header" style={{ margin: 0, fontSize: "1.2rem" }}>
          BEST RECIPE DATABASE // {exchange} // SELL_AT_{sellAt.toUpperCase()}
        </h1>
        <p style={{ marginTop: "1rem", marginBottom: 0, color: "var(--color-text-secondary)", fontSize: "0.875rem", lineHeight: "1.6" }}>
          This tool determines the best production recipe for each ticker on the {exchange} exchange, calculated in dependency order using streamlined pruning;
          results may differ slightly from a full analysis done on the main page.
          Inputs are always purchased at <span className="text-accent">Ask</span> price, and outputs are sold at the price type chosen by the user.
          Each ticker shows its optimal recipe ID, scenario, profit per area (P/A), and the P/A if all inputs are bought (Buy All P/A).
          <span className="text-mono" style={{ display: "block", marginTop: "0.5rem", fontSize: "0.75rem", color: "var(--color-text-muted)" }}>
            Data refreshed hourly from FIO price feeds.
          </span>
        </p>
      </div>

      {/* Exchange Selection */}
      <div className="terminal-box" style={{ marginBottom: "1.5rem" }}>
        <div className="terminal-header" style={{ marginBottom: "1rem" }}>Exchange Selection</div>
        <div style={{ display: "flex", gap: "0.75rem", flexWrap: "wrap" }}>
          {EXCHANGE_DISPLAYS.map((exConfig) => (
            <a
              key={exConfig.display}
              href={`?exchange=${exConfig.display}&sellAt=${sellAt}`}
              onClick={(e) => {
                e.preventDefault();
                setExchange(exConfig.display);
              }}
              className="terminal-button"
              style={{
                textDecoration: "none",
                padding: "0.5rem 1.5rem",
                opacity: exchange === exConfig.display ? 1 : 0.7,
                background: exchange === exConfig.display ? "var(--color-accent-primary)" : "var(--color-bg-tertiary)",
                color: exchange === exConfig.display ? "var(--color-bg-primary)" : "var(--color-accent-primary)",
                borderColor: exchange === exConfig.display ? "var(--color-accent-primary)" : "var(--color-border-primary)"
              }}
            >
              {exConfig.display}
            </a>
          ))}
        </div>
      </div>

      {/* Sell At Selection */}
      <div className="terminal-box" style={{ marginBottom: "1.5rem" }}>
        <div className="terminal-header" style={{ marginBottom: "1rem" }}>Price Type Selection</div>
        <div style={{ display: "flex", gap: "0.75rem", flexWrap: "wrap" }}>
          {SELL_AT_OPTIONS.map((option) => (
            <a
              key={option.value}
              href={`?exchange=${exchange}&sellAt=${option.value}`}
              onClick={(e) => {
                e.preventDefault();
                setSellAt(option.value);
              }}
              className="terminal-button"
              style={{
                textDecoration: "none",
                padding: "0.5rem 1.5rem",
                opacity: sellAt === option.value ? 1 : 0.7,
                background: sellAt === option.value ? "var(--color-success)" : "var(--color-bg-tertiary)",
                color: sellAt === option.value ? "var(--color-bg-primary)" : "var(--color-success)",
                borderColor: sellAt === option.value ? "var(--color-success)" : "var(--color-border-primary)"
              }}
            >
              {option.display}
            </a>
          ))}
        </div>
      </div>

      {/* Loading Indicator */}
      {loading && (
        <div className="terminal-box" style={{ borderColor: "var(--color-warning)", marginBottom: "1.5rem" }}>
          <div className="status-warning terminal-loading" style={{ fontFamily: "var(--font-mono)", fontSize: "0.875rem" }}>
            <strong>PROCESSING RECIPES</strong>
          </div>
        </div>
      )}

      {/* Controls Section */}
      <div className="terminal-box" style={{ marginBottom: "1.5rem" }}>
        <div style={{ display: "flex", gap: "1rem", marginBottom: data.length > 0 ? "1rem" : 0, alignItems: "center", flexWrap: "wrap" }}>
          <button
            onClick={loadData}
            disabled={loading}
            className="terminal-button"
            style={{ padding: "0.75rem 1.5rem" }}
          >
            {loading ? <span className="terminal-loading">Generating</span> : "Generate Best Recipes"}
          </button>

          {data.length > 0 && (
            <input
              type="text"
              placeholder='Filter by ticker (use "quotes" for exact match)'
              value={filterText}
              onChange={(e) => setFilterText(e.target.value)}
              className="terminal-input"
              style={{ flex: 1, maxWidth: "400px" }}
            />
          )}

          {data.length > 0 && uniqueBuildings.length > 1 && (
            <select
              value={selectedBuilding}
              onChange={(e) => setSelectedBuilding(e.target.value)}
              className="terminal-select"
              style={{ minWidth: "150px" }}
            >
              {uniqueBuildings.map((building) => (
                <option key={building} value={building}>
                  {building === "all" ? "All Buildings" : building}
                </option>
              ))}
            </select>
          )}
        </div>

        {/* Ticker Group Filters */}
        {data.length > 0 && (
          <div style={{ display: "flex", gap: "0.5rem", flexWrap: "wrap", alignItems: "center" }}>
            <span style={{ fontFamily: "var(--font-mono)", fontSize: "0.75rem", color: "var(--color-text-muted)", marginRight: "0.5rem" }}>
              FILTER:
            </span>
            {tickerFilterGroups.map((group) => (
              <button
                key={group.id}
                onClick={() => setSelectedFilterGroupId(group.id)}
                className="terminal-button"
                style={{
                  padding: "0.35rem 0.75rem",
                  fontSize: "0.75rem",
                  opacity: selectedFilterGroupId === group.id ? 1 : 0.6,
                  background: selectedFilterGroupId === group.id ? "var(--color-accent-secondary)" : "var(--color-bg-elevated)",
                  color: selectedFilterGroupId === group.id ? "var(--color-bg-primary)" : "var(--color-accent-primary)",
                  borderColor: selectedFilterGroupId === group.id ? "var(--color-accent-secondary)" : "var(--color-border-primary)"
                }}
              >
                {group.label}
              </button>
            ))}
          </div>
        )}
      </div>

      {/* Error Display */}
      {error && (
        <div className="terminal-box" style={{ borderColor: "var(--color-error)", marginBottom: "1.5rem" }}>
          <div className="status-error" style={{ fontFamily: "var(--font-mono)", fontSize: "0.875rem" }}>
            ERROR: {error}
          </div>
        </div>
      )}

      {/* Results Count */}
      {data.length > 0 && (
        <div className="terminal-box" style={{ marginBottom: "1.5rem" }}>
          <div style={{ fontFamily: "var(--font-mono)", fontSize: "0.875rem", color: "var(--color-text-secondary)" }}>
            <span className="text-accent">SHOWING:</span> {sortedData.length} ticker{sortedData.length !== 1 ? 's' : ''}
            {selectedBuilding !== 'all' && <span> (building: {selectedBuilding})</span>}
            {selectedFilterGroupId !== 'all' && <span> (from {groupFilteredData.length} in {selectedGroup?.label})</span>}
            {data.length > sortedData.length && <span> out of {data.length} total</span>}
          </div>
        </div>
      )}

      {/* Data Table */}
      {data.length > 0 && (
        <div className="terminal-box">
          <div style={{ overflowX: "auto" }}>
            <table className="terminal-table">
              <thead>
                <tr>
                  {["ticker", "recipeId", "scenario", "profitPA", "buyAllProfitPA"].map((col) => (
                    <th
                      key={col}
                      onClick={() => handleSort(col as keyof BestRecipeResult)}
                      style={{ cursor: "pointer", userSelect: "none" }}
                    >
                      {col === "ticker" && "Ticker"}
                      {col === "recipeId" && "RecipeID"}
                      {col === "scenario" && "Scenario"}
                      {col === "profitPA" && "Profit P/A"}
                      {col === "buyAllProfitPA" && "Buy All P/A"}
                      {sortColumn === col && (
                        <span style={{ marginLeft: "0.5rem" }}>
                          {sortDirection === "asc" ? "↑" : "↓"}
                        </span>
                      )}
                    </th>
                  ))}
                  <th>Analysis</th>
                </tr>
              </thead>
              <tbody>
                {sortedData.map((row, idx) => (
                  <tr key={`${row.ticker}-${idx}`}>
                    <td style={{ fontWeight: "bold", color: "var(--color-accent-primary)" }}>
                      {row.ticker}
                    </td>
                    <td style={{ fontFamily: "var(--font-mono)" }}>
                      {row.recipeId || <span style={{ color: "var(--color-text-muted)" }}>—</span>}
                    </td>
                    <td
                      style={{ fontSize: "0.875rem", maxWidth: "400px", cursor: "help" }}
                      title={row.scenario || ""}
                    >
                      {row.scenario ? scenarioDisplayName(row.scenario) : <span style={{ color: "var(--color-text-muted)" }}>—</span>}
                    </td>
                    <td style={{ textAlign: "right", fontFamily: "var(--font-mono)" }}>
                      {typeof row.profitPA === "number" && Number.isFinite(row.profitPA)
<<<<<<< HEAD
                        ? <span className="status-success">₳{row.profitPA.toFixed(1).replace(/\.0$/, "")}</span>
                        : <span style={{ color: "var(--color-text-muted)" }}>—</span>}
=======
                        ? formatProfitPerArea(row.profitPA, exchange as Exchange)
                        : "—"}
>>>>>>> e18ebb83
                    </td>
                    <td style={{ textAlign: "right", fontFamily: "var(--font-mono)" }}>
                      {row.buyAllProfitPA === null
                        ? <span style={{ fontSize: "0.75rem", color: "var(--color-text-muted)" }}>Input N/A</span>
                        : typeof row.buyAllProfitPA === "number" && Number.isFinite(row.buyAllProfitPA)
<<<<<<< HEAD
                        ? <span className={row.buyAllProfitPA > 0 ? "status-success" : "status-error"}>₳{row.buyAllProfitPA.toFixed(1).replace(/\.0$/, "")}</span>
                        : <span style={{ color: "var(--color-text-muted)" }}>—</span>}
=======
                        ? formatProfitPerArea(row.buyAllProfitPA, exchange as Exchange)
                        : "—"}
>>>>>>> e18ebb83
                    </td>
                    <td style={{ textAlign: "center" }}>
                      <a
                        href={`/?ticker=${encodeURIComponent(row.ticker)}`}
                        className="terminal-button"
                        style={{
                          textDecoration: "none",
                          padding: "0.25rem 0.75rem",
                          fontSize: "0.75rem",
                          display: "inline-block"
                        }}
                      >
                        View
                      </a>
                    </td>
                  </tr>
                ))}
              </tbody>
            </table>
          </div>
        </div>
      )}

      {/* Empty State */}
      {!loading && data.length === 0 && !error && (
        <div className="terminal-box" style={{ textAlign: "center", padding: "3rem 1rem" }}>
          <div style={{ fontFamily: "var(--font-mono)", fontSize: "0.875rem", color: "var(--color-text-muted)" }}>
            <span className="text-accent" style={{ display: "block", marginBottom: "1rem", fontSize: "1.2rem" }}>
              [NO DATA]
            </span>
            Click "Generate Best Recipes" to calculate optimal recipes for all tickers.
          </div>
        </div>
      )}
    </>
  );
}
<|MERGE_RESOLUTION|>--- conflicted
+++ resolved
@@ -1,454 +1,444 @@
-"use client";
-
-import { useState, useEffect, useMemo } from "react";
-import { scenarioDisplayName } from "@/core/scenario";
-import { tickerFilterGroups } from "@/lib/tickerFilters";
-import type { Exchange } from "@/types";
-import { formatProfitPerArea } from "@/lib/formatting";
-
-interface BestRecipeResult {
-  ticker: string;
-  recipeId: string | null;
-  scenario: string;
-  profitPA: number;
-  buyAllProfitPA: number | null;
-  building?: string | null;
-}
-
-interface ApiResponse {
-  success: boolean;
-  data?: BestRecipeResult[];
-  count?: number;
-  exchange?: Exchange;
-  error?: string;
-}
-
-// Display names for exchange selection
-const EXCHANGE_DISPLAYS = [
-  { display: "ANT", value: "ANT" as Exchange },
-  { display: "CIS", value: "CIS" as Exchange },
-  { display: "ICA", value: "ICA" as Exchange },
-  { display: "NCC", value: "NCC" as Exchange },
-];
-
-const EXCHANGES: Exchange[] = ["ANT", "CIS", "ICA", "NCC"];
-
-// Sell price options
-const SELL_AT_OPTIONS = [
-  { display: "Bid", value: "bid" },
-  { display: "Ask", value: "ask" },
-  { display: "PP7", value: "pp7" },
-];
-
-export default function BestRecipesClient() {
-  const [loading, setLoading] = useState(false);
-  const [data, setData] = useState<BestRecipeResult[]>([]);
-  const [error, setError] = useState<string | null>(null);
-  const [sortColumn, setSortColumn] = useState<keyof BestRecipeResult>("ticker");
-  const [sortDirection, setSortDirection] = useState<"asc" | "desc">("asc");
-  const [filterText, setFilterText] = useState("");
-  const [selectedFilterGroupId, setSelectedFilterGroupId] = useState<string>("all");
-  const [selectedBuilding, setSelectedBuilding] = useState<string>("all");
-  const [exchange, setExchange] = useState<string>("ANT");
-  const [sellAt, setSellAt] = useState<string>("bid");
-
-  // Read exchange and sellAt from URL params on mount
-  useEffect(() => {
-    const params = new URLSearchParams(window.location.search);
-    const exchangeParam = params.get("exchange")?.toUpperCase();
-    if (exchangeParam) {
-      // Check if it's a valid display value
-      const validDisplay = EXCHANGE_DISPLAYS.find(ex => ex.display === exchangeParam);
-      if (validDisplay) {
-        setExchange(validDisplay.display);
-      }
-    }
-    const sellAtParam = params.get("sellAt")?.toLowerCase();
-    if (sellAtParam) {
-      const validSellAt = SELL_AT_OPTIONS.find(opt => opt.value === sellAtParam);
-      if (validSellAt) {
-        setSellAt(validSellAt.value);
-      }
-    }
-  }, []);
-
-  const loadData = async () => {
-    setLoading(true);
-    setError(null);
-    try {
-      // Update URL with current exchange and sellAt
-      const url = new URL(window.location.href);
-      url.searchParams.set("exchange", exchange);
-      url.searchParams.set("sellAt", sellAt);
-      window.history.replaceState({}, "", url);
-
-      // Add a longer timeout for this computation-heavy request
-      const controller = new AbortController();
-      const timeoutId = setTimeout(() => controller.abort(), 300000); // 5 min timeout
-
-      const qs = new URLSearchParams({ exchange, sellAt });
-      const res = await fetch(`/api/best-recipes?${qs.toString()}`, {
-        cache: "no-store",
-        signal: controller.signal
-      });
-
-      clearTimeout(timeoutId);
-
-      if (!res.ok) {
-        const text = await res.text();
-        let json: ApiResponse;
-        try {
-          json = JSON.parse(text);
-        } catch {
-          throw new Error(`Server error (${res.status}): ${text.substring(0, 200)}`);
-        }
-        throw new Error(json.error || `${res.status} ${res.statusText}`);
-      }
-
-      const json: ApiResponse = await res.json();
-      if (!json.success) {
-        throw new Error(json.error || "Unknown error");
-      }
-      setData(json.data || []);
-    } catch (e: any) {
-      if (e.name === "AbortError") {
-        setError("Request timed out after 5 minutes. The calculation may be too complex.");
-      } else {
-        setError(String(e?.message ?? e));
-      }
-      setData([]);
-    } finally {
-      setLoading(false);
-    }
-  };
-
-  const handleSort = (column: keyof BestRecipeResult) => {
-    if (sortColumn === column) {
-      setSortDirection(sortDirection === "asc" ? "desc" : "asc");
-    } else {
-      setSortColumn(column);
-      setSortDirection("asc");
-    }
-  };
-
-  // Extract unique buildings for dropdown
-  const uniqueBuildings = useMemo(() => {
-    const buildings = new Set<string>();
-    data.forEach((row) => {
-      if (row.building) buildings.add(row.building);
-    });
-    return ["all", ...Array.from(buildings).sort()];
-  }, [data]);
-
-  // Filter and sort data
-  // First, apply ticker group filter
-  const selectedGroup = tickerFilterGroups.find(g => g.id === selectedFilterGroupId);
-  const groupFilteredData = selectedGroup?.tickers
-    ? data.filter((row) => selectedGroup.tickers!.includes(row.ticker))
-    : data; // If tickers is null (All), show all data
-
-  // Second, apply building filter
-  const buildingFilteredData = selectedBuilding === "all"
-    ? groupFilteredData
-    : groupFilteredData.filter((row) => row.building === selectedBuilding);
-
-  // Then, apply text search within the filtered results (ticker name only)
-  // Support exact match when wrapped in quotes: "C" matches only C, not CRU
-  const trimmedFilter = filterText.trim();
-  const isExactMatch = trimmedFilter.startsWith('"') && trimmedFilter.endsWith('"') && trimmedFilter.length > 1;
-  const searchTerm = isExactMatch
-    ? trimmedFilter.slice(1, -1) // Remove quotes
-    : trimmedFilter;
-
-  const filteredData = buildingFilteredData.filter((row) =>
-    isExactMatch
-      ? row.ticker.toLowerCase() === searchTerm.toLowerCase()
-      : row.ticker.toLowerCase().includes(searchTerm.toLowerCase())
-  );
-
-  const sortedData = [...filteredData].sort((a, b) => {
-    const aVal = a[sortColumn];
-    const bVal = b[sortColumn];
-
-    if (typeof aVal === "number" && typeof bVal === "number") {
-      return sortDirection === "asc" ? aVal - bVal : bVal - aVal;
-    }
-
-    const aStr = String(aVal ?? "");
-    const bStr = String(bVal ?? "");
-    return sortDirection === "asc"
-      ? aStr.localeCompare(bStr)
-      : bStr.localeCompare(aStr);
-  });
-
-  return (
-    <>
-      {/* Header Section */}
-      <div className="terminal-box" style={{ marginBottom: "2rem" }}>
-        <h1 className="terminal-header" style={{ margin: 0, fontSize: "1.2rem" }}>
-          BEST RECIPE DATABASE // {exchange} // SELL_AT_{sellAt.toUpperCase()}
-        </h1>
-        <p style={{ marginTop: "1rem", marginBottom: 0, color: "var(--color-text-secondary)", fontSize: "0.875rem", lineHeight: "1.6" }}>
-          This tool determines the best production recipe for each ticker on the {exchange} exchange, calculated in dependency order using streamlined pruning;
-          results may differ slightly from a full analysis done on the main page.
-          Inputs are always purchased at <span className="text-accent">Ask</span> price, and outputs are sold at the price type chosen by the user.
-          Each ticker shows its optimal recipe ID, scenario, profit per area (P/A), and the P/A if all inputs are bought (Buy All P/A).
-          <span className="text-mono" style={{ display: "block", marginTop: "0.5rem", fontSize: "0.75rem", color: "var(--color-text-muted)" }}>
-            Data refreshed hourly from FIO price feeds.
-          </span>
-        </p>
-      </div>
-
-      {/* Exchange Selection */}
-      <div className="terminal-box" style={{ marginBottom: "1.5rem" }}>
-        <div className="terminal-header" style={{ marginBottom: "1rem" }}>Exchange Selection</div>
-        <div style={{ display: "flex", gap: "0.75rem", flexWrap: "wrap" }}>
-          {EXCHANGE_DISPLAYS.map((exConfig) => (
-            <a
-              key={exConfig.display}
-              href={`?exchange=${exConfig.display}&sellAt=${sellAt}`}
-              onClick={(e) => {
-                e.preventDefault();
-                setExchange(exConfig.display);
-              }}
-              className="terminal-button"
-              style={{
-                textDecoration: "none",
-                padding: "0.5rem 1.5rem",
-                opacity: exchange === exConfig.display ? 1 : 0.7,
-                background: exchange === exConfig.display ? "var(--color-accent-primary)" : "var(--color-bg-tertiary)",
-                color: exchange === exConfig.display ? "var(--color-bg-primary)" : "var(--color-accent-primary)",
-                borderColor: exchange === exConfig.display ? "var(--color-accent-primary)" : "var(--color-border-primary)"
-              }}
-            >
-              {exConfig.display}
-            </a>
-          ))}
-        </div>
-      </div>
-
-      {/* Sell At Selection */}
-      <div className="terminal-box" style={{ marginBottom: "1.5rem" }}>
-        <div className="terminal-header" style={{ marginBottom: "1rem" }}>Price Type Selection</div>
-        <div style={{ display: "flex", gap: "0.75rem", flexWrap: "wrap" }}>
-          {SELL_AT_OPTIONS.map((option) => (
-            <a
-              key={option.value}
-              href={`?exchange=${exchange}&sellAt=${option.value}`}
-              onClick={(e) => {
-                e.preventDefault();
-                setSellAt(option.value);
-              }}
-              className="terminal-button"
-              style={{
-                textDecoration: "none",
-                padding: "0.5rem 1.5rem",
-                opacity: sellAt === option.value ? 1 : 0.7,
-                background: sellAt === option.value ? "var(--color-success)" : "var(--color-bg-tertiary)",
-                color: sellAt === option.value ? "var(--color-bg-primary)" : "var(--color-success)",
-                borderColor: sellAt === option.value ? "var(--color-success)" : "var(--color-border-primary)"
-              }}
-            >
-              {option.display}
-            </a>
-          ))}
-        </div>
-      </div>
-
-      {/* Loading Indicator */}
-      {loading && (
-        <div className="terminal-box" style={{ borderColor: "var(--color-warning)", marginBottom: "1.5rem" }}>
-          <div className="status-warning terminal-loading" style={{ fontFamily: "var(--font-mono)", fontSize: "0.875rem" }}>
-            <strong>PROCESSING RECIPES</strong>
-          </div>
-        </div>
-      )}
-
-      {/* Controls Section */}
-      <div className="terminal-box" style={{ marginBottom: "1.5rem" }}>
-        <div style={{ display: "flex", gap: "1rem", marginBottom: data.length > 0 ? "1rem" : 0, alignItems: "center", flexWrap: "wrap" }}>
-          <button
-            onClick={loadData}
-            disabled={loading}
-            className="terminal-button"
-            style={{ padding: "0.75rem 1.5rem" }}
-          >
-            {loading ? <span className="terminal-loading">Generating</span> : "Generate Best Recipes"}
-          </button>
-
-          {data.length > 0 && (
-            <input
-              type="text"
-              placeholder='Filter by ticker (use "quotes" for exact match)'
-              value={filterText}
-              onChange={(e) => setFilterText(e.target.value)}
-              className="terminal-input"
-              style={{ flex: 1, maxWidth: "400px" }}
-            />
-          )}
-
-          {data.length > 0 && uniqueBuildings.length > 1 && (
-            <select
-              value={selectedBuilding}
-              onChange={(e) => setSelectedBuilding(e.target.value)}
-              className="terminal-select"
-              style={{ minWidth: "150px" }}
-            >
-              {uniqueBuildings.map((building) => (
-                <option key={building} value={building}>
-                  {building === "all" ? "All Buildings" : building}
-                </option>
-              ))}
-            </select>
-          )}
-        </div>
-
-        {/* Ticker Group Filters */}
-        {data.length > 0 && (
-          <div style={{ display: "flex", gap: "0.5rem", flexWrap: "wrap", alignItems: "center" }}>
-            <span style={{ fontFamily: "var(--font-mono)", fontSize: "0.75rem", color: "var(--color-text-muted)", marginRight: "0.5rem" }}>
-              FILTER:
-            </span>
-            {tickerFilterGroups.map((group) => (
-              <button
-                key={group.id}
-                onClick={() => setSelectedFilterGroupId(group.id)}
-                className="terminal-button"
-                style={{
-                  padding: "0.35rem 0.75rem",
-                  fontSize: "0.75rem",
-                  opacity: selectedFilterGroupId === group.id ? 1 : 0.6,
-                  background: selectedFilterGroupId === group.id ? "var(--color-accent-secondary)" : "var(--color-bg-elevated)",
-                  color: selectedFilterGroupId === group.id ? "var(--color-bg-primary)" : "var(--color-accent-primary)",
-                  borderColor: selectedFilterGroupId === group.id ? "var(--color-accent-secondary)" : "var(--color-border-primary)"
-                }}
-              >
-                {group.label}
-              </button>
-            ))}
-          </div>
-        )}
-      </div>
-
-      {/* Error Display */}
-      {error && (
-        <div className="terminal-box" style={{ borderColor: "var(--color-error)", marginBottom: "1.5rem" }}>
-          <div className="status-error" style={{ fontFamily: "var(--font-mono)", fontSize: "0.875rem" }}>
-            ERROR: {error}
-          </div>
-        </div>
-      )}
-
-      {/* Results Count */}
-      {data.length > 0 && (
-        <div className="terminal-box" style={{ marginBottom: "1.5rem" }}>
-          <div style={{ fontFamily: "var(--font-mono)", fontSize: "0.875rem", color: "var(--color-text-secondary)" }}>
-            <span className="text-accent">SHOWING:</span> {sortedData.length} ticker{sortedData.length !== 1 ? 's' : ''}
-            {selectedBuilding !== 'all' && <span> (building: {selectedBuilding})</span>}
-            {selectedFilterGroupId !== 'all' && <span> (from {groupFilteredData.length} in {selectedGroup?.label})</span>}
-            {data.length > sortedData.length && <span> out of {data.length} total</span>}
-          </div>
-        </div>
-      )}
-
-      {/* Data Table */}
-      {data.length > 0 && (
-        <div className="terminal-box">
-          <div style={{ overflowX: "auto" }}>
-            <table className="terminal-table">
-              <thead>
-                <tr>
-                  {["ticker", "recipeId", "scenario", "profitPA", "buyAllProfitPA"].map((col) => (
-                    <th
-                      key={col}
-                      onClick={() => handleSort(col as keyof BestRecipeResult)}
-                      style={{ cursor: "pointer", userSelect: "none" }}
-                    >
-                      {col === "ticker" && "Ticker"}
-                      {col === "recipeId" && "RecipeID"}
-                      {col === "scenario" && "Scenario"}
-                      {col === "profitPA" && "Profit P/A"}
-                      {col === "buyAllProfitPA" && "Buy All P/A"}
-                      {sortColumn === col && (
-                        <span style={{ marginLeft: "0.5rem" }}>
-                          {sortDirection === "asc" ? "↑" : "↓"}
-                        </span>
-                      )}
-                    </th>
-                  ))}
-                  <th>Analysis</th>
-                </tr>
-              </thead>
-              <tbody>
-                {sortedData.map((row, idx) => (
-                  <tr key={`${row.ticker}-${idx}`}>
-                    <td style={{ fontWeight: "bold", color: "var(--color-accent-primary)" }}>
-                      {row.ticker}
-                    </td>
-                    <td style={{ fontFamily: "var(--font-mono)" }}>
-                      {row.recipeId || <span style={{ color: "var(--color-text-muted)" }}>—</span>}
-                    </td>
-                    <td
-                      style={{ fontSize: "0.875rem", maxWidth: "400px", cursor: "help" }}
-                      title={row.scenario || ""}
-                    >
-                      {row.scenario ? scenarioDisplayName(row.scenario) : <span style={{ color: "var(--color-text-muted)" }}>—</span>}
-                    </td>
-                    <td style={{ textAlign: "right", fontFamily: "var(--font-mono)" }}>
-                      {typeof row.profitPA === "number" && Number.isFinite(row.profitPA)
-<<<<<<< HEAD
-                        ? <span className="status-success">₳{row.profitPA.toFixed(1).replace(/\.0$/, "")}</span>
-                        : <span style={{ color: "var(--color-text-muted)" }}>—</span>}
-=======
-                        ? formatProfitPerArea(row.profitPA, exchange as Exchange)
-                        : "—"}
->>>>>>> e18ebb83
-                    </td>
-                    <td style={{ textAlign: "right", fontFamily: "var(--font-mono)" }}>
-                      {row.buyAllProfitPA === null
-                        ? <span style={{ fontSize: "0.75rem", color: "var(--color-text-muted)" }}>Input N/A</span>
-                        : typeof row.buyAllProfitPA === "number" && Number.isFinite(row.buyAllProfitPA)
-<<<<<<< HEAD
-                        ? <span className={row.buyAllProfitPA > 0 ? "status-success" : "status-error"}>₳{row.buyAllProfitPA.toFixed(1).replace(/\.0$/, "")}</span>
-                        : <span style={{ color: "var(--color-text-muted)" }}>—</span>}
-=======
-                        ? formatProfitPerArea(row.buyAllProfitPA, exchange as Exchange)
-                        : "—"}
->>>>>>> e18ebb83
-                    </td>
-                    <td style={{ textAlign: "center" }}>
-                      <a
-                        href={`/?ticker=${encodeURIComponent(row.ticker)}`}
-                        className="terminal-button"
-                        style={{
-                          textDecoration: "none",
-                          padding: "0.25rem 0.75rem",
-                          fontSize: "0.75rem",
-                          display: "inline-block"
-                        }}
-                      >
-                        View
-                      </a>
-                    </td>
-                  </tr>
-                ))}
-              </tbody>
-            </table>
-          </div>
-        </div>
-      )}
-
-      {/* Empty State */}
-      {!loading && data.length === 0 && !error && (
-        <div className="terminal-box" style={{ textAlign: "center", padding: "3rem 1rem" }}>
-          <div style={{ fontFamily: "var(--font-mono)", fontSize: "0.875rem", color: "var(--color-text-muted)" }}>
-            <span className="text-accent" style={{ display: "block", marginBottom: "1rem", fontSize: "1.2rem" }}>
-              [NO DATA]
-            </span>
-            Click "Generate Best Recipes" to calculate optimal recipes for all tickers.
-          </div>
-        </div>
-      )}
-    </>
-  );
-}
+"use client";
+
+import { useState, useEffect, useMemo } from "react";
+import { scenarioDisplayName } from "@/core/scenario";
+import { tickerFilterGroups } from "@/lib/tickerFilters";
+import type { Exchange } from "@/types";
+import { formatProfitPerArea } from "@/lib/formatting";
+
+interface BestRecipeResult {
+  ticker: string;
+  recipeId: string | null;
+  scenario: string;
+  profitPA: number;
+  buyAllProfitPA: number | null;
+  building?: string | null;
+}
+
+interface ApiResponse {
+  success: boolean;
+  data?: BestRecipeResult[];
+  count?: number;
+  exchange?: Exchange;
+  error?: string;
+}
+
+// Display names for exchange selection
+const EXCHANGE_DISPLAYS = [
+  { display: "ANT", value: "ANT" as Exchange },
+  { display: "CIS", value: "CIS" as Exchange },
+  { display: "ICA", value: "ICA" as Exchange },
+  { display: "NCC", value: "NCC" as Exchange },
+];
+
+const EXCHANGES: Exchange[] = ["ANT", "CIS", "ICA", "NCC"];
+
+// Sell price options
+const SELL_AT_OPTIONS = [
+  { display: "Bid", value: "bid" },
+  { display: "Ask", value: "ask" },
+  { display: "PP7", value: "pp7" },
+];
+
+export default function BestRecipesClient() {
+  const [loading, setLoading] = useState(false);
+  const [data, setData] = useState<BestRecipeResult[]>([]);
+  const [error, setError] = useState<string | null>(null);
+  const [sortColumn, setSortColumn] = useState<keyof BestRecipeResult>("ticker");
+  const [sortDirection, setSortDirection] = useState<"asc" | "desc">("asc");
+  const [filterText, setFilterText] = useState("");
+  const [selectedFilterGroupId, setSelectedFilterGroupId] = useState<string>("all");
+  const [selectedBuilding, setSelectedBuilding] = useState<string>("all");
+  const [exchange, setExchange] = useState<string>("ANT");
+  const [sellAt, setSellAt] = useState<string>("bid");
+
+  // Read exchange and sellAt from URL params on mount
+  useEffect(() => {
+    const params = new URLSearchParams(window.location.search);
+    const exchangeParam = params.get("exchange")?.toUpperCase();
+    if (exchangeParam) {
+      // Check if it's a valid display value
+      const validDisplay = EXCHANGE_DISPLAYS.find(ex => ex.display === exchangeParam);
+      if (validDisplay) {
+        setExchange(validDisplay.display);
+      }
+    }
+    const sellAtParam = params.get("sellAt")?.toLowerCase();
+    if (sellAtParam) {
+      const validSellAt = SELL_AT_OPTIONS.find(opt => opt.value === sellAtParam);
+      if (validSellAt) {
+        setSellAt(validSellAt.value);
+      }
+    }
+  }, []);
+
+  const loadData = async () => {
+    setLoading(true);
+    setError(null);
+    try {
+      // Update URL with current exchange and sellAt
+      const url = new URL(window.location.href);
+      url.searchParams.set("exchange", exchange);
+      url.searchParams.set("sellAt", sellAt);
+      window.history.replaceState({}, "", url);
+
+      // Add a longer timeout for this computation-heavy request
+      const controller = new AbortController();
+      const timeoutId = setTimeout(() => controller.abort(), 300000); // 5 min timeout
+
+      const qs = new URLSearchParams({ exchange, sellAt });
+      const res = await fetch(`/api/best-recipes?${qs.toString()}`, {
+        cache: "no-store",
+        signal: controller.signal
+      });
+
+      clearTimeout(timeoutId);
+
+      if (!res.ok) {
+        const text = await res.text();
+        let json: ApiResponse;
+        try {
+          json = JSON.parse(text);
+        } catch {
+          throw new Error(`Server error (${res.status}): ${text.substring(0, 200)}`);
+        }
+        throw new Error(json.error || `${res.status} ${res.statusText}`);
+      }
+
+      const json: ApiResponse = await res.json();
+      if (!json.success) {
+        throw new Error(json.error || "Unknown error");
+      }
+      setData(json.data || []);
+    } catch (e: any) {
+      if (e.name === "AbortError") {
+        setError("Request timed out after 5 minutes. The calculation may be too complex.");
+      } else {
+        setError(String(e?.message ?? e));
+      }
+      setData([]);
+    } finally {
+      setLoading(false);
+    }
+  };
+
+  const handleSort = (column: keyof BestRecipeResult) => {
+    if (sortColumn === column) {
+      setSortDirection(sortDirection === "asc" ? "desc" : "asc");
+    } else {
+      setSortColumn(column);
+      setSortDirection("asc");
+    }
+  };
+
+  // Extract unique buildings for dropdown
+  const uniqueBuildings = useMemo(() => {
+    const buildings = new Set<string>();
+    data.forEach((row) => {
+      if (row.building) buildings.add(row.building);
+    });
+    return ["all", ...Array.from(buildings).sort()];
+  }, [data]);
+
+  // Filter and sort data
+  // First, apply ticker group filter
+  const selectedGroup = tickerFilterGroups.find(g => g.id === selectedFilterGroupId);
+  const groupFilteredData = selectedGroup?.tickers
+    ? data.filter((row) => selectedGroup.tickers!.includes(row.ticker))
+    : data; // If tickers is null (All), show all data
+
+  // Second, apply building filter
+  const buildingFilteredData = selectedBuilding === "all"
+    ? groupFilteredData
+    : groupFilteredData.filter((row) => row.building === selectedBuilding);
+
+  // Then, apply text search within the filtered results (ticker name only)
+  // Support exact match when wrapped in quotes: "C" matches only C, not CRU
+  const trimmedFilter = filterText.trim();
+  const isExactMatch = trimmedFilter.startsWith('"') && trimmedFilter.endsWith('"') && trimmedFilter.length > 1;
+  const searchTerm = isExactMatch
+    ? trimmedFilter.slice(1, -1) // Remove quotes
+    : trimmedFilter;
+
+  const filteredData = buildingFilteredData.filter((row) =>
+    isExactMatch
+      ? row.ticker.toLowerCase() === searchTerm.toLowerCase()
+      : row.ticker.toLowerCase().includes(searchTerm.toLowerCase())
+  );
+
+  const sortedData = [...filteredData].sort((a, b) => {
+    const aVal = a[sortColumn];
+    const bVal = b[sortColumn];
+
+    if (typeof aVal === "number" && typeof bVal === "number") {
+      return sortDirection === "asc" ? aVal - bVal : bVal - aVal;
+    }
+
+    const aStr = String(aVal ?? "");
+    const bStr = String(bVal ?? "");
+    return sortDirection === "asc"
+      ? aStr.localeCompare(bStr)
+      : bStr.localeCompare(aStr);
+  });
+
+  return (
+    <>
+      {/* Header Section */}
+      <div className="terminal-box" style={{ marginBottom: "2rem" }}>
+        <h1 className="terminal-header" style={{ margin: 0, fontSize: "1.2rem" }}>
+          BEST RECIPE DATABASE // {exchange} // SELL_AT_{sellAt.toUpperCase()}
+        </h1>
+        <p style={{ marginTop: "1rem", marginBottom: 0, color: "var(--color-text-secondary)", fontSize: "0.875rem", lineHeight: "1.6" }}>
+          This tool determines the best production recipe for each ticker on the {exchange} exchange, calculated in dependency order using streamlined pruning;
+          results may differ slightly from a full analysis done on the main page.
+          Inputs are always purchased at <span className="text-accent">Ask</span> price, and outputs are sold at the price type chosen by the user.
+          Each ticker shows its optimal recipe ID, scenario, profit per area (P/A), and the P/A if all inputs are bought (Buy All P/A).
+          <span className="text-mono" style={{ display: "block", marginTop: "0.5rem", fontSize: "0.75rem", color: "var(--color-text-muted)" }}>
+            Data refreshed hourly from FIO price feeds.
+          </span>
+        </p>
+      </div>
+
+      {/* Exchange Selection */}
+      <div className="terminal-box" style={{ marginBottom: "1.5rem" }}>
+        <div className="terminal-header" style={{ marginBottom: "1rem" }}>Exchange Selection</div>
+        <div style={{ display: "flex", gap: "0.75rem", flexWrap: "wrap" }}>
+          {EXCHANGE_DISPLAYS.map((exConfig) => (
+            <a
+              key={exConfig.display}
+              href={`?exchange=${exConfig.display}&sellAt=${sellAt}`}
+              onClick={(e) => {
+                e.preventDefault();
+                setExchange(exConfig.display);
+              }}
+              className="terminal-button"
+              style={{
+                textDecoration: "none",
+                padding: "0.5rem 1.5rem",
+                opacity: exchange === exConfig.display ? 1 : 0.7,
+                background: exchange === exConfig.display ? "var(--color-accent-primary)" : "var(--color-bg-tertiary)",
+                color: exchange === exConfig.display ? "var(--color-bg-primary)" : "var(--color-accent-primary)",
+                borderColor: exchange === exConfig.display ? "var(--color-accent-primary)" : "var(--color-border-primary)"
+              }}
+            >
+              {exConfig.display}
+            </a>
+          ))}
+        </div>
+      </div>
+
+      {/* Sell At Selection */}
+      <div className="terminal-box" style={{ marginBottom: "1.5rem" }}>
+        <div className="terminal-header" style={{ marginBottom: "1rem" }}>Price Type Selection</div>
+        <div style={{ display: "flex", gap: "0.75rem", flexWrap: "wrap" }}>
+          {SELL_AT_OPTIONS.map((option) => (
+            <a
+              key={option.value}
+              href={`?exchange=${exchange}&sellAt=${option.value}`}
+              onClick={(e) => {
+                e.preventDefault();
+                setSellAt(option.value);
+              }}
+              className="terminal-button"
+              style={{
+                textDecoration: "none",
+                padding: "0.5rem 1.5rem",
+                opacity: sellAt === option.value ? 1 : 0.7,
+                background: sellAt === option.value ? "var(--color-success)" : "var(--color-bg-tertiary)",
+                color: sellAt === option.value ? "var(--color-bg-primary)" : "var(--color-success)",
+                borderColor: sellAt === option.value ? "var(--color-success)" : "var(--color-border-primary)"
+              }}
+            >
+              {option.display}
+            </a>
+          ))}
+        </div>
+      </div>
+
+      {/* Loading Indicator */}
+      {loading && (
+        <div className="terminal-box" style={{ borderColor: "var(--color-warning)", marginBottom: "1.5rem" }}>
+          <div className="status-warning terminal-loading" style={{ fontFamily: "var(--font-mono)", fontSize: "0.875rem" }}>
+            <strong>PROCESSING RECIPES</strong>
+          </div>
+        </div>
+      )}
+
+      {/* Controls Section */}
+      <div className="terminal-box" style={{ marginBottom: "1.5rem" }}>
+        <div style={{ display: "flex", gap: "1rem", marginBottom: data.length > 0 ? "1rem" : 0, alignItems: "center", flexWrap: "wrap" }}>
+          <button
+            onClick={loadData}
+            disabled={loading}
+            className="terminal-button"
+            style={{ padding: "0.75rem 1.5rem" }}
+          >
+            {loading ? <span className="terminal-loading">Generating</span> : "Generate Best Recipes"}
+          </button>
+
+          {data.length > 0 && (
+            <input
+              type="text"
+              placeholder='Filter by ticker (use "quotes" for exact match)'
+              value={filterText}
+              onChange={(e) => setFilterText(e.target.value)}
+              className="terminal-input"
+              style={{ flex: 1, maxWidth: "400px" }}
+            />
+          )}
+
+          {data.length > 0 && uniqueBuildings.length > 1 && (
+            <select
+              value={selectedBuilding}
+              onChange={(e) => setSelectedBuilding(e.target.value)}
+              className="terminal-select"
+              style={{ minWidth: "150px" }}
+            >
+              {uniqueBuildings.map((building) => (
+                <option key={building} value={building}>
+                  {building === "all" ? "All Buildings" : building}
+                </option>
+              ))}
+            </select>
+          )}
+        </div>
+
+        {/* Ticker Group Filters */}
+        {data.length > 0 && (
+          <div style={{ display: "flex", gap: "0.5rem", flexWrap: "wrap", alignItems: "center" }}>
+            <span style={{ fontFamily: "var(--font-mono)", fontSize: "0.75rem", color: "var(--color-text-muted)", marginRight: "0.5rem" }}>
+              FILTER:
+            </span>
+            {tickerFilterGroups.map((group) => (
+              <button
+                key={group.id}
+                onClick={() => setSelectedFilterGroupId(group.id)}
+                className="terminal-button"
+                style={{
+                  padding: "0.35rem 0.75rem",
+                  fontSize: "0.75rem",
+                  opacity: selectedFilterGroupId === group.id ? 1 : 0.6,
+                  background: selectedFilterGroupId === group.id ? "var(--color-accent-secondary)" : "var(--color-bg-elevated)",
+                  color: selectedFilterGroupId === group.id ? "var(--color-bg-primary)" : "var(--color-accent-primary)",
+                  borderColor: selectedFilterGroupId === group.id ? "var(--color-accent-secondary)" : "var(--color-border-primary)"
+                }}
+              >
+                {group.label}
+              </button>
+            ))}
+          </div>
+        )}
+      </div>
+
+      {/* Error Display */}
+      {error && (
+        <div className="terminal-box" style={{ borderColor: "var(--color-error)", marginBottom: "1.5rem" }}>
+          <div className="status-error" style={{ fontFamily: "var(--font-mono)", fontSize: "0.875rem" }}>
+            ERROR: {error}
+          </div>
+        </div>
+      )}
+
+      {/* Results Count */}
+      {data.length > 0 && (
+        <div className="terminal-box" style={{ marginBottom: "1.5rem" }}>
+          <div style={{ fontFamily: "var(--font-mono)", fontSize: "0.875rem", color: "var(--color-text-secondary)" }}>
+            <span className="text-accent">SHOWING:</span> {sortedData.length} ticker{sortedData.length !== 1 ? 's' : ''}
+            {selectedBuilding !== 'all' && <span> (building: {selectedBuilding})</span>}
+            {selectedFilterGroupId !== 'all' && <span> (from {groupFilteredData.length} in {selectedGroup?.label})</span>}
+            {data.length > sortedData.length && <span> out of {data.length} total</span>}
+          </div>
+        </div>
+      )}
+
+      {/* Data Table */}
+      {data.length > 0 && (
+        <div className="terminal-box">
+          <div style={{ overflowX: "auto" }}>
+            <table className="terminal-table">
+              <thead>
+                <tr>
+                  {["ticker", "recipeId", "scenario", "profitPA", "buyAllProfitPA"].map((col) => (
+                    <th
+                      key={col}
+                      onClick={() => handleSort(col as keyof BestRecipeResult)}
+                      style={{ cursor: "pointer", userSelect: "none" }}
+                    >
+                      {col === "ticker" && "Ticker"}
+                      {col === "recipeId" && "RecipeID"}
+                      {col === "scenario" && "Scenario"}
+                      {col === "profitPA" && "Profit P/A"}
+                      {col === "buyAllProfitPA" && "Buy All P/A"}
+                      {sortColumn === col && (
+                        <span style={{ marginLeft: "0.5rem" }}>
+                          {sortDirection === "asc" ? "↑" : "↓"}
+                        </span>
+                      )}
+                    </th>
+                  ))}
+                  <th>Analysis</th>
+                </tr>
+              </thead>
+              <tbody>
+                {sortedData.map((row, idx) => (
+                  <tr key={`${row.ticker}-${idx}`}>
+                    <td style={{ fontWeight: "bold", color: "var(--color-accent-primary)" }}>
+                      {row.ticker}
+                    </td>
+                    <td style={{ fontFamily: "var(--font-mono)" }}>
+                      {row.recipeId || <span style={{ color: "var(--color-text-muted)" }}>—</span>}
+                    </td>
+                    <td
+                      style={{ fontSize: "0.875rem", maxWidth: "400px", cursor: "help" }}
+                      title={row.scenario || ""}
+                    >
+                      {row.scenario ? scenarioDisplayName(row.scenario) : <span style={{ color: "var(--color-text-muted)" }}>—</span>}
+                    </td>
+                    <td style={{ textAlign: "right", fontFamily: "var(--font-mono)" }}>
+                      {typeof row.profitPA === "number" && Number.isFinite(row.profitPA)
+                        ? <span className="status-success">{formatProfitPerArea(row.profitPA, exchange as Exchange)}</span>
+                        : <span style={{ color: "var(--color-text-muted)" }}>—</span>}
+                    </td>
+                    <td style={{ textAlign: "right", fontFamily: "var(--font-mono)" }}>
+                      {row.buyAllProfitPA === null
+                        ? <span style={{ fontSize: "0.75rem", color: "var(--color-text-muted)" }}>Input N/A</span>
+                        : typeof row.buyAllProfitPA === "number" && Number.isFinite(row.buyAllProfitPA)
+                        ? <span className={row.buyAllProfitPA > 0 ? "status-success" : "status-error"}>{formatProfitPerArea(row.buyAllProfitPA, exchange as Exchange)}</span>
+                        : <span style={{ color: "var(--color-text-muted)" }}>—</span>}
+                    </td>
+                    <td style={{ textAlign: "center" }}>
+                      <a
+                        href={`/?ticker=${encodeURIComponent(row.ticker)}`}
+                        className="terminal-button"
+                        style={{
+                          textDecoration: "none",
+                          padding: "0.25rem 0.75rem",
+                          fontSize: "0.75rem",
+                          display: "inline-block"
+                        }}
+                      >
+                        View
+                      </a>
+                    </td>
+                  </tr>
+                ))}
+              </tbody>
+            </table>
+          </div>
+        </div>
+      )}
+
+      {/* Empty State */}
+      {!loading && data.length === 0 && !error && (
+        <div className="terminal-box" style={{ textAlign: "center", padding: "3rem 1rem" }}>
+          <div style={{ fontFamily: "var(--font-mono)", fontSize: "0.875rem", color: "var(--color-text-muted)" }}>
+            <span className="text-accent" style={{ display: "block", marginBottom: "1rem", fontSize: "1.2rem" }}>
+              [NO DATA]
+            </span>
+            Click "Generate Best Recipes" to calculate optimal recipes for all tickers.
+          </div>
+        </div>
+      )}
+    </>
+  );
+}