--- conflicted
+++ resolved
@@ -142,23 +142,8 @@
             <strong>Best P/A:</strong>{" "}
             {report.bestPA != null ? Number(report.bestPA).toFixed(6) : "n/a"}
           </p>
-
-<<<<<<< HEAD
-          <h2>Best Scenario (raw)</h2>
-          <pre style={{ whiteSpace: "pre-wrap" }}>
-            {JSON.stringify(report.best, null, 2)}
-          </pre>
-
-          <h2>Top 5 (summary only)</h2>
-          <pre style={{ whiteSpace: "pre-wrap" }}>
-            {JSON.stringify(report.top5, null, 2)}
-          </pre>
-
-          <p style={{ marginTop: 16, color: "#666" }}>
-            Tip: try <code>?ticker=XYZ&amp;mode=pp7</code>. For a human-readable tree,
-            turn on <em>Include rows</em> (and optionally <em>Expand children</em>).
-=======
-      {/* Results */}
+          
+         {/* Results */}
       {data && !error && (
         <>
           {data.best ? (
@@ -204,7 +189,6 @@
           <p style={{ marginTop: 24, color: "#666" }}>
             Tip: try <code>?ticker=XYZ&amp;mode=pp7</code> or toggle <strong>Expand
             children</strong> to include child rows in the best option.
->>>>>>> a0687eb3
           </p>
         </>
       )}
